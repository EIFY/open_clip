--- conflicted
+++ resolved
@@ -1,5 +1,7 @@
 import argparse
 import ast
+
+import numpy as np
 
 
 def get_default_params(model_name):
@@ -437,25 +439,34 @@
         'Allows int8 training/inference, etc.'
     )
     parser.add_argument(
-<<<<<<< HEAD
+        "--siglip",
+        default=False,
+        action="store_true",
+        help='Use SigLip (sigmoid) loss.'
+    )
+    parser.add_argument(
+        "--init-logit-scale",
+        type=float,
+        help="Initial logit scale."
+    )
+    parser.add_argument(
+        "--max-logit-scale",
+        type=float,
+        default=np.log(100),
+        help="Maximum logit scale, default to ln(100) as in the original paper."
+    )
+    parser.add_argument(
+        "--init-logit-bias",
+        type=float,
+        help="Initial logit bias."
+    )
+    parser.add_argument(
         "--geometry",
         choices=['clip', 'elliptic', 'euclidean', 'hyperbolic', 'euclidean-inner', 'hyperbolic-inner'],
         default='clip',
         help='Geometry of the embedding space.'
     )
     parser.add_argument(
-        "--init-scale",
-        type=float,
-        default=2.659260036932778,  # np.log(1 / 0.07)
-        help="Initial logit scale."
-    )
-    parser.add_argument(
-        "--max-scale",
-        type=float,
-        default=4.605170185988092,
-        help="Maximum logit scale, default to ln(100) as in the original paper."
-    )
-    parser.add_argument(
         "--entailment-weight",
         type=float,
         default=0.0,
@@ -478,12 +489,6 @@
         default=0.5,
         help="Probability of randomly prefixing subreddit name (word-segmented) "
         "to the caption for RedCaps instances."
-=======
-        "--siglip",
-        default=False,
-        action="store_true",
-        help='Use SigLip (sigmoid) loss.'
->>>>>>> 91b7b512
     )
     args = parser.parse_args(args)
 
