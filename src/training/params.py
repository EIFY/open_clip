--- conflicted
+++ resolved
@@ -454,7 +454,6 @@
         action="store_true",
         help='Use SigLip (sigmoid) loss.'
     )
-<<<<<<< HEAD
     parser.add_argument(
         "--init-logit-scale",
         type=float,
@@ -507,9 +506,7 @@
         help="Probability of randomly prefixing subreddit name (word-segmented) "
         "to the caption for RedCaps instances."
     )
-=======
-
->>>>>>> 73fa7f03
+
     args = parser.parse_args(args)
 
     # If some params are not passed, we use the default values based on model name.
