import json
import logging
import math
import os
import time

import numpy as np
import torch
import torch.nn.functional as F
from torch.nn.parallel.distributed import DistributedDataParallel

try:
    import wandb
except ImportError:
    wandb = None

from open_clip import get_input_dtype, CLIP, CustomTextCLIP
from .distributed import is_master
from .zero_shot import zero_shot_eval
from .precision import get_autocast


class AverageMeter(object):
    """Computes and stores the average and current value"""

    def __init__(self):
        self.reset()

    def reset(self):
        self.val = 0
        self.avg = 0
        self.sum = 0
        self.count = 0

    def update(self, val, n=1):
        self.val = val
        self.sum += val * n
        self.count += n
        self.avg = self.sum / self.count


def postprocess_clip_output(model_out):
    return {
        "image_features": model_out[0],
        "text_features": model_out[1],
        "logit_scale": model_out[2]
    }


def unwrap_model(model):
    if hasattr(model, 'module'):
        return model.module
    else:
        return model


def backward(total_loss, scaler):
    if scaler is not None:
        scaler.scale(total_loss).backward()
    else:
        total_loss.backward()


def train_one_epoch(model, data, loss, epoch, optimizer, scaler, scheduler, dist_model, args, tb_writer=None):
    device = torch.device(args.device)
    autocast = get_autocast(args.precision)
    input_dtype = get_input_dtype(args.precision)

    model.train()
    if args.distill:
        dist_model.eval()

    data['train'].set_epoch(epoch)  # set epoch in process safe manner via sampler or shared_epoch
    dataloader = data['train'].dataloader
    num_batches_per_epoch = dataloader.num_batches // args.accum_freq
    sample_digits = math.ceil(math.log(dataloader.num_samples + 1, 10))

    if args.accum_freq > 1:
        accum_images, accum_texts, accum_features = [], [], {}

    losses_m = {}
    batch_time_m = AverageMeter()
    data_time_m = AverageMeter()
    end = time.time()
    for i, batch in enumerate(dataloader):
        i_accum = i // args.accum_freq
        step = num_batches_per_epoch * epoch + i_accum

        if not args.skip_scheduler:
            scheduler(step)

        images, texts = batch
        images = images.to(device=device, dtype=input_dtype, non_blocking=True)
        texts = texts.to(device=device, non_blocking=True)

        data_time_m.update(time.time() - end)
        optimizer.zero_grad()

        if args.accum_freq == 1:
            with autocast():
                model_out = model(images, texts)
                logit_scale = model_out["logit_scale"]
                curvature = model_out["curvature"]
                if args.distill:
                    with torch.no_grad():
                        dist_model_out = dist_model(images, texts)
                    model_out.update({f'dist_{k}': v for k, v in dist_model_out.items()})
                losses = loss(**model_out, output_dict=True)

                total_loss = sum(losses.values())
                losses["loss"] = total_loss

            backward(total_loss, scaler)
        else:
            # First, cache the features without any gradient tracking.
            with torch.no_grad():
                with autocast():
                    model_out = model(images, texts)
<<<<<<< HEAD
                    model_out.pop("logit_scale")
                    model_out.pop("curvature")
=======

                    for f in ("logit_scale", "logit_bias"):
                        model_out.pop(f, None)

>>>>>>> 91b7b512
                    for key, val in model_out.items():
                        if key in accum_features:
                            accum_features[key].append(val)
                        else:
                            accum_features[key] = [val]

                accum_images.append(images)
                accum_texts.append(texts)

            # If (i + 1) % accum_freq is not zero, move on to the next batch.
            if ((i + 1) % args.accum_freq) > 0:
                # FIXME this makes data time logging unreliable when accumulating
                continue

            # Now, ready to take gradients for the last accum_freq batches.
            # Re-do the forward pass for those batches, and use the cached features from the other batches as negatives.
            # Call backwards each time, but only step optimizer at the end.
            optimizer.zero_grad()
            for j in range(args.accum_freq):
                images = accum_images[j]
                texts = accum_texts[j]
                with autocast():
                    model_out = model(images, texts)
<<<<<<< HEAD
                    logit_scale = model_out.pop("logit_scale")
                    curvature = model_out.pop("curvature")
                    inputs = {}
                    for key, val in accum_features.items():
                        accumulated = accum_features[key]
                        inputs[key] = torch.cat(accumulated[:j] +  [model_out[key]] + accumulated[j + 1:])
                    losses = loss(**inputs, logit_scale=logit_scale, curvature=curvature, output_dict=True)
=======

                    inputs_no_accum = {}
                    inputs_no_accum["logit_scale"] = logit_scale = model_out.pop("logit_scale")
                    if "logit_bias" in model_out:
                        inputs_no_accum["logit_bias"] = model_out.pop("logit_bias")

                    inputs = {}
                    for key, val in accum_features.items():
                        accumulated = accum_features[key]
                        inputs[key] = torch.cat(accumulated[:j] + [model_out[key]] + accumulated[j + 1:])

                    losses = loss(**inputs, **inputs_no_accum, output_dict=True)
>>>>>>> 91b7b512
                    del inputs
                    del inputs_no_accum
                    total_loss = sum(losses.values())
                    losses["loss"] = total_loss

                backward(total_loss, scaler)

        if scaler is not None:
            if args.horovod:
                optimizer.synchronize()
                scaler.unscale_(optimizer)
                if args.grad_clip_norm is not None:
                    torch.nn.utils.clip_grad_norm_(model.parameters(), args.grad_clip_norm, norm_type=2.0)
                with optimizer.skip_synchronize():
                    scaler.step(optimizer)
            else:
                if args.grad_clip_norm is not None:
                    scaler.unscale_(optimizer)
                    torch.nn.utils.clip_grad_norm_(model.parameters(), args.grad_clip_norm, norm_type=2.0)
                scaler.step(optimizer)
            scaler.update()
        else:
            if args.grad_clip_norm is not None:
                torch.nn.utils.clip_grad_norm_(model.parameters(), args.grad_clip_norm, norm_type=2.0)
            optimizer.step()

        # reset gradient accum, if enabled
        if args.accum_freq > 1:
            accum_images, accum_texts, accum_features = [], [], {}

        with torch.no_grad():
            unwrap_model(model).logit_scale.clamp_(0, args.max_scale)

        batch_time_m.update(time.time() - end)
        end = time.time()
        batch_count = i_accum + 1
        if is_master(args) and (i_accum % args.log_every_n_steps == 0 or batch_count == num_batches_per_epoch):
            batch_size = len(images)
            num_samples = batch_count * batch_size * args.accum_freq * args.world_size
            samples_per_epoch = dataloader.num_samples
            percent_complete = 100.0 * batch_count / num_batches_per_epoch

            # NOTE loss is coarsely sampled, just master node and per log update
            for key, val in losses.items():
                if key not in losses_m:
                    losses_m[key] = AverageMeter()
                losses_m[key].update(val.item(), batch_size)

            logit_scale_scalar = logit_scale.item()
            loss_log = " ".join(
                [
                    f"{loss_name.capitalize()}: {loss_m.val:#.5g} ({loss_m.avg:#.5g})" 
                    for loss_name, loss_m in losses_m.items()
                ]
            )
            samples_per_second = args.accum_freq * args.batch_size * args.world_size / batch_time_m.val
            samples_per_second_per_gpu = args.accum_freq * args.batch_size / batch_time_m.val
            logging.info(
                f"Train Epoch: {epoch} [{num_samples:>{sample_digits}}/{samples_per_epoch} ({percent_complete:.0f}%)] "
                f"Data (t): {data_time_m.avg:.3f} "
                f"Batch (t): {batch_time_m.avg:.3f}, {samples_per_second:#g}/s, {samples_per_second_per_gpu:#g}/s/gpu "
                f"LR: {optimizer.param_groups[0]['lr']:5f} "
                f"Logit Scale: {logit_scale_scalar:.3f} " + loss_log
            )

            # Save train loss / etc. Using non avg meter values as loggers have their own smoothing
            log_data = {
                "data_time": data_time_m.val,
                "batch_time": batch_time_m.val,
                "samples_per_second": samples_per_second,
                "samples_per_second_per_gpu": samples_per_second_per_gpu,
                "scale": logit_scale_scalar,
                "curvature": curvature,
                "lr": optimizer.param_groups[0]["lr"]
            }            
            log_data.update({name:val.val for name,val in losses_m.items()})

            for name, val in log_data.items():
                name = "train/" + name
                if tb_writer is not None:
                    tb_writer.add_scalar(name, val, step)
                if args.wandb:
                    assert wandb is not None, 'Please install wandb.'
                    wandb.log({name: val, 'step': step})

            # resetting batch / data time meters per log window
            batch_time_m.reset()
            data_time_m.reset()
    # end for


def evaluate(model, data, epoch, args, tb_writer=None):
    metrics = {}
    if not is_master(args):
        return metrics
    device = torch.device(args.device)
    model.eval()

    zero_shot_metrics = zero_shot_eval(model, data, epoch, args)
    metrics.update(zero_shot_metrics)

    autocast = get_autocast(args.precision)
    input_dtype = get_input_dtype(args.precision)

    if 'val' in data and (args.val_frequency and ((epoch % args.val_frequency) == 0 or epoch == args.epochs)):
        assert args.geometry=='clip', "Validation loss is only implemented for plain vanilla CLIP"
        dataloader = data['val'].dataloader
        num_samples = 0
        samples_per_val = dataloader.num_samples

        # FIXME this does not scale past small eval datasets
        # all_image_features @ all_text_features will blow up memory and compute very quickly
        cumulative_loss = 0.0
        cumulative_gen_loss = 0.0
        all_image_features, all_text_features = [], []
        with torch.no_grad():
            for i, batch in enumerate(dataloader):
                images, texts = batch
                images = images.to(device=device, dtype=input_dtype, non_blocking=True)
                texts = texts.to(device=device, non_blocking=True)

                with autocast():
                    model_out = model(images, texts)
                    image_features = model_out["image_features"]
                    text_features = model_out["text_features"]
                    logit_scale = model_out["logit_scale"]
                    # features are accumulated in CPU tensors, otherwise GPU memory exhausted quickly
                    # however, system RAM is easily exceeded and compute time becomes problematic
                    all_image_features.append(image_features.cpu())
                    all_text_features.append(text_features.cpu())
                    logit_scale = logit_scale.mean()
                    logits_per_image = logit_scale * image_features @ text_features.t()
                    logits_per_text = logits_per_image.t()

                    batch_size = images.shape[0]
                    labels = torch.arange(batch_size, device=device).long()
                    total_loss = (
                        F.cross_entropy(logits_per_image, labels) +
                        F.cross_entropy(logits_per_text, labels)
                    ) / 2

                    gen_loss = maybe_compute_generative_loss(model_out)

                cumulative_loss += total_loss * batch_size
                num_samples += batch_size
                if is_master(args) and (i % 100) == 0:
                    logging.info(
                        f"Eval Epoch: {epoch} [{num_samples} / {samples_per_val}]\t"
                        f"Clip Loss: {cumulative_loss / num_samples:.6f}\t")

                    if gen_loss is not None:
                        cumulative_gen_loss += gen_loss * batch_size
                        logging.info(
                            f"Generative Loss: {cumulative_gen_loss / num_samples:.6f}\t")

            val_metrics = get_clip_metrics(
                image_features=torch.cat(all_image_features),
                text_features=torch.cat(all_text_features),
                logit_scale=logit_scale.cpu(),
            )
            loss = cumulative_loss / num_samples
            metrics.update(
                {**val_metrics, "clip_val_loss": loss.item(), "epoch": epoch, "num_samples": num_samples}
            )
            if gen_loss is not None:
                gen_loss = cumulative_gen_loss / num_samples
                metrics.update({"val_generative_loss": gen_loss.item()})

    if not metrics:
        return metrics

    logging.info(
        f"Eval Epoch: {epoch} "
        + "\t".join([f"{k}: {round(v, 4):.4f}" for k, v in metrics.items()])
    )

    if args.save_logs:
        for name, val in metrics.items():
            if tb_writer is not None:
                tb_writer.add_scalar(f"val/{name}", val, epoch)

        with open(os.path.join(args.checkpoint_path, "results.jsonl"), "a+") as f:
            f.write(json.dumps(metrics))
            f.write("\n")

    if args.wandb:
        assert wandb is not None, 'Please install wandb.'
        for name, val in metrics.items():
            wandb.log({f"val/{name}": val, 'epoch': epoch})

    return metrics


def get_clip_metrics(image_features, text_features, logit_scale):
    metrics = {}
    logits_per_image = (logit_scale * image_features @ text_features.t()).detach().cpu()
    logits_per_text = logits_per_image.t().detach().cpu()

    logits = {"image_to_text": logits_per_image, "text_to_image": logits_per_text}
    ground_truth = torch.arange(len(text_features)).view(-1, 1)

    for name, logit in logits.items():
        ranking = torch.argsort(logit, descending=True)
        preds = torch.where(ranking == ground_truth)[1]
        preds = preds.detach().cpu().numpy()
        metrics[f"{name}_mean_rank"] = preds.mean() + 1
        metrics[f"{name}_median_rank"] = np.floor(np.median(preds)) + 1
        for k in [1, 5, 10]:
            metrics[f"{name}_R@{k}"] = np.mean(preds < k)

    return metrics


def maybe_compute_generative_loss(model_out):
    if "logits" in model_out and "labels" in model_out:
        token_logits = model_out["logits"]
        token_labels = model_out["labels"]
        return F.cross_entropy(token_logits.permute(0, 2, 1), token_labels)<|MERGE_RESOLUTION|>--- conflicted
+++ resolved
@@ -1,3 +1,4 @@
+import collections
 import json
 import logging
 import math
@@ -76,7 +77,7 @@
     sample_digits = math.ceil(math.log(dataloader.num_samples + 1, 10))
 
     if args.accum_freq > 1:
-        accum_images, accum_texts, accum_features = [], [], {}
+        accum_images, accum_texts, accum_features = [], [], collections.defaultdict(list)
 
     losses_m = {}
     batch_time_m = AverageMeter()
@@ -99,8 +100,6 @@
         if args.accum_freq == 1:
             with autocast():
                 model_out = model(images, texts)
-                logit_scale = model_out["logit_scale"]
-                curvature = model_out["curvature"]
                 if args.distill:
                     with torch.no_grad():
                         dist_model_out = dist_model(images, texts)
@@ -116,21 +115,8 @@
             with torch.no_grad():
                 with autocast():
                     model_out = model(images, texts)
-<<<<<<< HEAD
-                    model_out.pop("logit_scale")
-                    model_out.pop("curvature")
-=======
-
-                    for f in ("logit_scale", "logit_bias"):
-                        model_out.pop(f, None)
-
->>>>>>> 91b7b512
-                    for key, val in model_out.items():
-                        if key in accum_features:
-                            accum_features[key].append(val)
-                        else:
-                            accum_features[key] = [val]
-
+                    for key in ("image_features", "text_features"):
+                        accum_features[key].append(model_out[key])
                 accum_images.append(images)
                 accum_texts.append(texts)
 
@@ -148,30 +134,10 @@
                 texts = accum_texts[j]
                 with autocast():
                     model_out = model(images, texts)
-<<<<<<< HEAD
-                    logit_scale = model_out.pop("logit_scale")
-                    curvature = model_out.pop("curvature")
-                    inputs = {}
-                    for key, val in accum_features.items():
+                    for key in ("image_features", "text_features"):
                         accumulated = accum_features[key]
-                        inputs[key] = torch.cat(accumulated[:j] +  [model_out[key]] + accumulated[j + 1:])
-                    losses = loss(**inputs, logit_scale=logit_scale, curvature=curvature, output_dict=True)
-=======
-
-                    inputs_no_accum = {}
-                    inputs_no_accum["logit_scale"] = logit_scale = model_out.pop("logit_scale")
-                    if "logit_bias" in model_out:
-                        inputs_no_accum["logit_bias"] = model_out.pop("logit_bias")
-
-                    inputs = {}
-                    for key, val in accum_features.items():
-                        accumulated = accum_features[key]
-                        inputs[key] = torch.cat(accumulated[:j] + [model_out[key]] + accumulated[j + 1:])
-
-                    losses = loss(**inputs, **inputs_no_accum, output_dict=True)
->>>>>>> 91b7b512
-                    del inputs
-                    del inputs_no_accum
+                        model_out[key] = torch.cat(accumulated[:j] + [model_out[key]] + accumulated[j + 1:])
+                    losses = loss(**model_out, output_dict=True)
                     total_loss = sum(losses.values())
                     losses["loss"] = total_loss
 
@@ -198,10 +164,10 @@
 
         # reset gradient accum, if enabled
         if args.accum_freq > 1:
-            accum_images, accum_texts, accum_features = [], [], {}
+            accum_images, accum_texts, accum_features = [], [], collections.defaultdict(list)
 
         with torch.no_grad():
-            unwrap_model(model).logit_scale.clamp_(0, args.max_scale)
+            unwrap_model(model).logit_scale.clamp_(0, args.max_logit_scale)
 
         batch_time_m.update(time.time() - end)
         end = time.time()
@@ -218,7 +184,8 @@
                     losses_m[key] = AverageMeter()
                 losses_m[key].update(val.item(), batch_size)
 
-            logit_scale_scalar = logit_scale.item()
+            logit_scale_scalar = model_out.pop("logit_scale").item()
+            scalar_d = {k: v.item() for k, v in model_out.items() if v is not None and not len(v.shape)}
             loss_log = " ".join(
                 [
                     f"{loss_name.capitalize()}: {loss_m.val:#.5g} ({loss_m.avg:#.5g})" 
@@ -242,9 +209,8 @@
                 "samples_per_second": samples_per_second,
                 "samples_per_second_per_gpu": samples_per_second_per_gpu,
                 "scale": logit_scale_scalar,
-                "curvature": curvature,
                 "lr": optimizer.param_groups[0]["lr"]
-            }            
+            } | scalar_d
             log_data.update({name:val.val for name,val in losses_m.items()})
 
             for name, val in log_data.items():
