import glob
import logging
import os
import re
import subprocess
import sys
import random
from datetime import datetime

import numpy as np
import torch
from torch import optim
from torch.cuda.amp import GradScaler

try:
    import wandb
except ImportError:
    wandb = None

try:
    import torch.utils.tensorboard as tensorboard
except ImportError:
    tensorboard = None

try:
    import horovod.torch as hvd
except ImportError:
    hvd = None

from open_clip import create_model_and_transforms, trace_model, get_tokenizer, create_loss
from training.data import get_data
from training.distributed import is_master, init_distributed_device, broadcast_object
from training.logger import setup_logging
from training.params import parse_args
from training.scheduler import cosine_lr, const_lr, const_lr_cooldown
from training.train import train_one_epoch, evaluate
from training.file_utils import pt_load, check_exists, start_sync_process, remote_sync


LATEST_CHECKPOINT_NAME = "epoch_latest.pt"


def random_seed(seed=42, rank=0):
    torch.manual_seed(seed + rank)
    np.random.seed(seed + rank)
    random.seed(seed + rank)


def natural_key(string_):
    """See http://www.codinghorror.com/blog/archives/001018.html"""
    return [int(s) if s.isdigit() else s for s in re.split(r'(\d+)', string_.lower())]


def get_latest_checkpoint(path: str, remote : bool):
    # as writen, this glob recurses, so can pick up checkpoints across multiple sub-folders
    if remote:
        result = subprocess.run(["aws", "s3", "ls", path + "/"], stdout=subprocess.PIPE, stderr=subprocess.PIPE)
        print(result)
        if result.returncode == 1:
            return None
        checkpoints = [os.path.join(path, x.split(' ')[-1]) for x in result.stdout.decode().split('\n')[:-1]]
    else:
        checkpoints = glob.glob(path + '**/*.pt', recursive=True)
    if checkpoints:
        checkpoints = sorted(checkpoints, key=natural_key)
        return checkpoints[-1]
    return None


def main(args):
    args = parse_args(args)

    if torch.cuda.is_available():
        # This enables tf32 on Ampere GPUs which is only 8% slower than
        # float16 and almost as accurate as float32
        # This was a default in pytorch until 1.12
        torch.backends.cuda.matmul.allow_tf32 = True
        torch.backends.cudnn.benchmark = True
        torch.backends.cudnn.deterministic = False

    # fully initialize distributed device environment
    device = init_distributed_device(args)

    # get the name of the experiments
    if args.name is None:
        # sanitize model name for filesystem / uri use, easier if we don't use / in name as a rule?
        model_name_safe = args.model.replace('/', '-')
        date_str = datetime.now().strftime("%Y_%m_%d-%H_%M_%S")
        if args.distributed:
            # sync date_str from master to all ranks
            date_str = broadcast_object(args, date_str)
        args.name = '-'.join([
            date_str,
            f"model_{model_name_safe}",
            f"lr_{args.lr}",
            f"b_{args.batch_size}",
            f"j_{args.workers}",
            f"p_{args.precision}",
        ])

    resume_latest = args.resume == 'latest'
    log_base_path = os.path.join(args.logs, args.name)
    args.log_path = None
    if is_master(args, local=args.log_local):
        os.makedirs(log_base_path, exist_ok=True)
        log_filename = f'out-{args.rank}' if args.log_local else 'out.log'
        args.log_path = os.path.join(log_base_path, log_filename)
        if os.path.exists(args.log_path) and not resume_latest:
            print(
                "Error. Experiment already exists. Use --name {} to specify a new experiment."
            )
            return -1

    # Setup text logger
    args.log_level = logging.DEBUG if args.debug else logging.INFO
    setup_logging(args.log_path, args.log_level)

    # Setup wandb, tensorboard, checkpoint logging
    args.wandb = 'wandb' in args.report_to or 'all' in args.report_to
    args.tensorboard = 'tensorboard' in args.report_to or 'all' in args.report_to
    args.checkpoint_path = os.path.join(log_base_path, "checkpoints")
    if is_master(args):
        args.tensorboard_path = os.path.join(log_base_path, "tensorboard") if args.tensorboard else ''
        for dirname in [args.tensorboard_path, args.checkpoint_path]:
            if dirname:
                os.makedirs(dirname, exist_ok=True)
    else:
        args.tensorboard_path = ''

    if resume_latest:
        resume_from = None
        checkpoint_path = args.checkpoint_path
        # If using remote_sync, need to check the remote instead of the local checkpoints folder.
        if args.remote_sync is not None:
            checkpoint_path = os.path.join(args.remote_sync, args.name, "checkpoints")
            if args.save_most_recent:
                print('Error. Cannot use save-most-recent with remote_sync and resume latest.')
                return -1
            if args.remote_sync_protocol != 's3':
                print('Error. Sync protocol not supported when using resume latest.')
                return -1
        if is_master(args):
            # Checking for existing checkpoint via master rank only. It is possible for
            # different rank processes to see different files if a shared file-system is under
            # stress, however it's very difficult to fully work around such situations.
            if args.save_most_recent:
                # if --save-most-recent flag is set, look for latest at a fixed filename
                resume_from = os.path.join(checkpoint_path, LATEST_CHECKPOINT_NAME)
                if not os.path.exists(resume_from):
                    # If no latest checkpoint has been saved yet, don't try to resume
                    resume_from = None
            else:
                # otherwise, list checkpoint dir contents and pick the newest checkpoint
                resume_from = get_latest_checkpoint(checkpoint_path, remote=args.remote_sync is not None)
            if resume_from:
                logging.info(f'Found latest resume checkpoint at {resume_from}.')
            else:
                logging.info(f'No latest resume checkpoint found in {checkpoint_path}.')
        if args.distributed:
            # sync found checkpoint path to all ranks
            resume_from = broadcast_object(args, resume_from)
        args.resume = resume_from

    if args.copy_codebase:
        copy_codebase(args)

    # start the sync proces if remote-sync is not None
    remote_sync_process = None
    if is_master(args) and args.remote_sync is not None:
        # first make sure it works
        result = remote_sync(
            os.path.join(args.logs, args.name), 
            os.path.join(args.remote_sync, args.name), 
            args.remote_sync_protocol
        )
        if result:
            logging.info('remote sync successful.')
        else:
            logging.info('Error: remote sync failed. Exiting.')
            return -1
        # if all looks good, start a process to do this every args.remote_sync_frequency seconds
        remote_sync_process = start_sync_process(
            args.remote_sync_frequency,
            os.path.join(args.logs, args.name), 
            os.path.join(args.remote_sync, args.name), 
            args.remote_sync_protocol
        )
        remote_sync_process.start()

    if args.precision == 'fp16':
        logging.warning(
            'It is recommended to use AMP mixed-precision instead of FP16. '
            'FP16 support needs further verification and tuning, especially for train.')

    if args.horovod:
        logging.info(
            f'Running in horovod mode with multiple processes / nodes. Device: {args.device}.'
            f'Process (global: {args.rank}, local {args.local_rank}), total {args.world_size}.')
    elif args.distributed:
        logging.info(
            f'Running in distributed mode with multiple processes. Device: {args.device}.'
            f'Process (global: {args.rank}, local {args.local_rank}), total {args.world_size}.')
    else:
        logging.info(f'Running with a single process. Device {args.device}.')

    dist_model = None
    args.distill = args.distill_model is not None and args.distill_pretrained is not None
    if args.distill:
        #FIXME: support distillation with grad accum.
        assert args.accum_freq == 1
        #FIXME: support distillation with coca.
        assert 'coca' not in args.model.lower()

    if isinstance(args.force_image_size, (tuple, list)) and len(args.force_image_size) == 1:
        # arg is nargs, single (square) image size list -> int
        args.force_image_size = args.force_image_size[0]
    random_seed(args.seed, 0)
    model_kwargs = {}
    if args.siglip:
        model_kwargs['init_logit_scale'] = np.log(10)  # different from CLIP
        model_kwargs['init_logit_bias'] = -10
    model, preprocess_train, preprocess_val = create_model_and_transforms(
        args.model,
        args.pretrained,
        precision=args.precision,
        device=device,
        jit=args.torchscript,
        force_quick_gelu=args.force_quick_gelu,
        force_custom_text=args.force_custom_text,
        force_patch_dropout=args.force_patch_dropout,
        force_image_size=args.force_image_size,
        pretrained_image=args.pretrained_image,
        image_mean=args.image_mean,
        image_std=args.image_std,
        aug_cfg=args.aug_cfg,
        output_dict=True,
<<<<<<< HEAD
        geometry=args.geometry,
        init_scale=args.init_scale,
=======
        **model_kwargs,
>>>>>>> 91b7b512
    )
    if args.distill:
        # FIXME: currently assumes the model you're distilling from has the same tokenizer & transforms.
        dist_model, _, _ = create_model_and_transforms(
            args.distill_model, 
            args.distill_pretrained,
            device=device,
            precision=args.precision,
            output_dict=True,
        )
    if args.use_bnb_linear is not None:
        print('=> using a layer from bitsandbytes.\n'
              '   this is an experimental feature which requires two extra pip installs\n'
              '   pip install bitsandbytes triton'
              '   please make sure to use triton 2.0.0')
        import bitsandbytes as bnb
        from open_clip.utils import replace_linear
        print(f'=> replacing linear layers with {args.use_bnb_linear}')
        linear_replacement_cls = getattr(bnb.nn.triton_based_modules, args.use_bnb_linear)
        replace_linear(model, linear_replacement_cls)
        model = model.to(device)

    random_seed(args.seed, args.rank)

    if args.trace:
        model = trace_model(model, batch_size=args.batch_size, device=device)

    if args.lock_image:
        # lock image tower as per LiT - https://arxiv.org/abs/2111.07991
        model.lock_image_tower(
            unlocked_groups=args.lock_image_unlocked_groups,
            freeze_bn_stats=args.lock_image_freeze_bn_stats)
    if args.lock_text:
        model.lock_text_tower(
            unlocked_layers=args.lock_text_unlocked_layers,
            freeze_layer_norm=args.lock_text_freeze_layer_norm)

    if args.grad_checkpointing:
        model.set_grad_checkpointing()

    if is_master(args):
        logging.info("Model:")
        logging.info(f"{str(model)}")
        logging.info("Params:")
        params_file = os.path.join(args.logs, args.name, "params.txt")
        with open(params_file, "w") as f:
            for name in sorted(vars(args)):
                val = getattr(args, name)
                logging.info(f"  {name}: {val}")
                f.write(f"{name}: {val}\n")

    if args.distributed and not args.horovod:
        if args.use_bn_sync:
            model = torch.nn.SyncBatchNorm.convert_sync_batchnorm(model)
        ddp_args = {}
        if args.ddp_static_graph:
            # this doesn't exist in older PyTorch, arg only added if enabled
            ddp_args['static_graph'] = True
        model = torch.nn.parallel.DistributedDataParallel(model, device_ids=[device], **ddp_args)
    
        if args.distill:
            dist_model = torch.nn.parallel.DistributedDataParallel(dist_model, device_ids=[device], **ddp_args)

    # create optimizer and scaler
    optimizer = None
    scaler = None

    if args.train_data or args.dataset_type == "synthetic":
        assert not args.trace, 'Cannot train with traced model'

        exclude = lambda n, p: p.ndim < 2 or "bn" in n or "ln" in n or "bias" in n or 'logit_scale' in n
        include = lambda n, p: not exclude(n, p)

        named_parameters = list(model.named_parameters())
        gain_or_bias_params = [p for n, p in named_parameters if exclude(n, p) and p.requires_grad]
        rest_params = [p for n, p in named_parameters if include(n, p) and p.requires_grad]

        optimizer = optim.AdamW(
            [
                {"params": gain_or_bias_params, "weight_decay": 0.},
                {"params": rest_params, "weight_decay": args.wd},
            ],
            lr=args.lr,
            betas=(args.beta1, args.beta2),
            eps=args.eps,
        )
        if args.horovod:
            optimizer = hvd.DistributedOptimizer(optimizer, named_parameters=model.named_parameters())
            hvd.broadcast_parameters(model.state_dict(), root_rank=0)
            hvd.broadcast_optimizer_state(optimizer, root_rank=0)

        scaler = GradScaler() if args.precision == "amp" else None

    # optionally resume from a checkpoint
    start_epoch = 0
    if args.resume is not None:
        checkpoint = pt_load(args.resume, map_location='cpu')
        if 'epoch' in checkpoint:
            # resuming a train checkpoint w/ epoch and optimizer state
            start_epoch = checkpoint["epoch"]
            sd = checkpoint["state_dict"]
            if not args.distributed and next(iter(sd.items()))[0].startswith('module'):
                sd = {k[len('module.'):]: v for k, v in sd.items()}
            model.load_state_dict(sd)
            if optimizer is not None:
                optimizer.load_state_dict(checkpoint["optimizer"])
            if scaler is not None and 'scaler' in checkpoint:
                scaler.load_state_dict(checkpoint['scaler'])
            logging.info(f"=> resuming checkpoint '{args.resume}' (epoch {start_epoch})")
        else:
            # loading a bare (model only) checkpoint for fine-tune or evaluation
            model.load_state_dict(checkpoint)
            logging.info(f"=> loaded checkpoint '{args.resume}' (epoch {start_epoch})")

    # initialize datasets
    data = get_data(args, (preprocess_train, preprocess_val), epoch=start_epoch, tokenizer=get_tokenizer(args.model))
    assert len(data), 'At least one train or eval dataset must be specified.'

    # create scheduler if train
    scheduler = None
    if 'train' in data and optimizer is not None:
        total_steps = (data["train"].dataloader.num_batches // args.accum_freq) * args.epochs
        if args.lr_scheduler == "cosine":
            scheduler = cosine_lr(optimizer, args.lr, args.warmup, total_steps)
        elif args.lr_scheduler == "const":
            scheduler = const_lr(optimizer, args.lr, args.warmup, total_steps)
        elif args.lr_scheduler == "const-cooldown":
            assert args.epochs_cooldown is not None,\
                "Please specify the number of cooldown epochs for this lr schedule."
            cooldown_steps = (data["train"].dataloader.num_batches // args.accum_freq) * args.epochs_cooldown
            scheduler = const_lr_cooldown(
                optimizer, args.lr, args.warmup, total_steps,
                cooldown_steps, args.lr_cooldown_power, args.lr_cooldown_end)
        else:
            logging.error(
                f'Unknown scheduler, {args.lr_scheduler}. Available options are: cosine, const, const-cooldown.')
            exit(1)

    # determine if this worker should save logs and checkpoints. only do so if it is rank == 0
    args.save_logs = args.logs and args.logs.lower() != 'none' and is_master(args)
    writer = None
    if args.save_logs and args.tensorboard:
        assert tensorboard is not None, "Please install tensorboard."
        writer = tensorboard.SummaryWriter(args.tensorboard_path)

    if args.wandb and is_master(args):
        assert wandb is not None, 'Please install wandb.'
        logging.debug('Starting wandb.')
        args.train_sz = data["train"].dataloader.num_samples
        if args.val_data is not None:
            args.val_sz = data["val"].dataloader.num_samples
        # you will have to configure this for your project!
        wandb.init(
            project=args.wandb_project_name,
            name=args.name,
            id=args.name,
            notes=args.wandb_notes,
            tags=[],
            resume='auto' if args.resume == "latest" else None,
            config=vars(args),
        )
        if args.debug:
            wandb.watch(model, log='all')
        wandb.save(params_file)
        logging.debug('Finished loading wandb.')

    # Pytorch 2.0 adds '_orig_mod.' prefix to keys of state_dict() of compiled models.
    # For compatibility, we save state_dict() of the original model, which shares the
    # weights without the prefix.
    original_model = model
    if args.torchcompile:
        logging.info('Compiling model...')
        model = torch.compile(original_model)

    if 'train' not in data:
        # If using int8, convert to inference mode.
        if args.use_bnb_linear is not None:
            from open_clip.utils import convert_int8_model_to_inference_mode
            convert_int8_model_to_inference_mode(model)
        # Evaluate.
        evaluate(model, data, start_epoch, args, writer)
        return

    loss = create_loss(args)

    for epoch in range(start_epoch, args.epochs):
        if is_master(args):
            logging.info(f'Start epoch {epoch}')

        train_one_epoch(model, data, loss, epoch, optimizer, scaler, scheduler, dist_model, args, tb_writer=writer)
        completed_epoch = epoch + 1

        if any(v in data for v in ('val', 'imagenet-val', 'imagenet-v2')):
            evaluate(model, data, completed_epoch, args, writer)

        # Saving checkpoints.
        if args.save_logs:
            checkpoint_dict = {
                "epoch": completed_epoch,
                "name": args.name,
                "state_dict": original_model.state_dict(),
                "optimizer": optimizer.state_dict(),
            }
            if scaler is not None:
                checkpoint_dict["scaler"] = scaler.state_dict()

            if completed_epoch == args.epochs or (
                args.save_frequency > 0 and (completed_epoch % args.save_frequency) == 0
            ):
                torch.save(
                    checkpoint_dict,
                    os.path.join(args.checkpoint_path, f"epoch_{completed_epoch}.pt"),
                )
            if args.delete_previous_checkpoint:
                previous_checkpoint = os.path.join(args.checkpoint_path, f"epoch_{completed_epoch - 1}.pt")
                if os.path.exists(previous_checkpoint):
                    os.remove(previous_checkpoint)

            if args.save_most_recent:
                # try not to corrupt the latest checkpoint if save fails
                tmp_save_path = os.path.join(args.checkpoint_path, "tmp.pt")
                latest_save_path = os.path.join(args.checkpoint_path, LATEST_CHECKPOINT_NAME)
                torch.save(checkpoint_dict, tmp_save_path)
                os.replace(tmp_save_path, latest_save_path)

    if args.wandb and is_master(args):
        wandb.finish()

    # run a final sync.
    if remote_sync_process is not None:
        logging.info('Final remote sync.')
        remote_sync_process.terminate()
        result = remote_sync(
            os.path.join(args.logs, args.name), 
            os.path.join(args.remote_sync, args.name), 
            args.remote_sync_protocol
        )
        if result:
            logging.info('Final remote sync successful.')
        else:
            logging.info('Final remote sync failed.')
    

def copy_codebase(args):
    from shutil import copytree, ignore_patterns
    new_code_path = os.path.join(args.logs, args.name, "code")
    if os.path.exists(new_code_path):
        print(
            f"Error. Experiment already exists at {new_code_path}. Use --name to specify a new experiment."
        )
        return -1
    print(f"Copying codebase to {new_code_path}")
    current_code_path = os.path.realpath(__file__)
    for _ in range(3):
        current_code_path = os.path.dirname(current_code_path)
    copytree(current_code_path, new_code_path, ignore=ignore_patterns('log', 'logs', 'wandb'))
    print("Done copying code.")
    return 1


if __name__ == "__main__":
    main(sys.argv[1:])<|MERGE_RESOLUTION|>--- conflicted
+++ resolved
@@ -215,10 +215,21 @@
         # arg is nargs, single (square) image size list -> int
         args.force_image_size = args.force_image_size[0]
     random_seed(args.seed, 0)
-    model_kwargs = {}
+    model_kwargs = {
+        'init_logit_scale': args.init_logit_scale,
+        'init_logit_bias': args.init_logit_bias,
+        'geometry': args.geometry,
+    }
     if args.siglip:
-        model_kwargs['init_logit_scale'] = np.log(10)  # different from CLIP
-        model_kwargs['init_logit_bias'] = -10
+        default_logit_scale = np.log(10) # different from CLIP
+        if args.init_logit_bias is None:
+            effective_batch_size = args.batch_size * args.world_size * args.accum_freq
+            model_kwargs['init_logit_bias'] = np.log(1 / (effective_batch_size - 1))
+    else:
+        default_logit_scale = np.log(1 / 0.07)
+    if args.init_logit_scale is None:
+        model_kwargs['init_logit_scale'] = default_logit_scale
+
     model, preprocess_train, preprocess_val = create_model_and_transforms(
         args.model,
         args.pretrained,
@@ -234,12 +245,7 @@
         image_std=args.image_std,
         aug_cfg=args.aug_cfg,
         output_dict=True,
-<<<<<<< HEAD
-        geometry=args.geometry,
-        init_scale=args.init_scale,
-=======
         **model_kwargs,
->>>>>>> 91b7b512
     )
     if args.distill:
         # FIXME: currently assumes the model you're distilling from has the same tokenizer & transforms.
