""" CLIP Model

Adapted from https://github.com/openai/CLIP. Originally MIT License, Copyright (c) 2021 OpenAI.
"""
import copy
import logging
import math
from dataclasses import dataclass
from typing import Any, Dict, Optional, Tuple, Union

import numpy as np
import torch
import torch.nn.functional as F
from torch import nn
from torch.utils.checkpoint import checkpoint
from functools import partial

from .hf_model import HFTextEncoder
from .modified_resnet import ModifiedResNet
from .timm_model import TimmModel
from .transformer import LayerNormFp32, LayerNorm, QuickGELU, Attention, VisionTransformer, TextTransformer,\
    text_global_pool
from .utils import to_2tuple


@dataclass
class CLIPVisionCfg:
    layers: Union[Tuple[int, int, int, int], int] = 12
    width: int = 768
    head_width: int = 64
    mlp_ratio: float = 4.0
    patch_size: int = 16
    image_size: Union[Tuple[int, int], int] = 224
    final_layernorm: bool = True

    ls_init_value: Optional[float] = None  # layer scale initial value
    patch_dropout: float = 0.  # what fraction of patches to dropout during training (0 would mean disabled and no patches dropped) - 0.5 to 0.75 recommended in the paper for optimal results
    attentional_pool: bool = False  # whether to use attentional pooler in the last embedding layer (overrides pool_type)
    attn_pooler_queries: int = 256  # n_queries for attentional pooler
    attn_pooler_heads: int = 8  # n heads for attentional_pooling
    no_ln_pre: bool = False  # disable pre transformer LayerNorm
    pos_embed_type: str = 'learnable'
    final_ln_after_pool: bool = False  # apply final LayerNorm after pooling
    pool_type: str = 'tok'
    output_tokens: bool = False
    act_kwargs: Optional[dict] = None
    norm_kwargs: Optional[dict] = None

    timm_model_name: Optional[str] = None  # a valid model name overrides layers, width, patch_size
    timm_model_pretrained: bool = False  # use (imagenet) pretrained weights for named model
    timm_pool: str = 'avg'  # feature pooling for timm model ('abs_attn', 'rot_attn', 'avg', '')
    timm_proj: str = 'linear'  # linear projection for timm model output ('linear', 'mlp', '')
    timm_proj_bias: bool = False  # enable bias final projection
    timm_drop: float = 0.  # head dropout
    timm_drop_path: Optional[float] = None  # backbone stochastic depth


@dataclass
class CLIPTextCfg:
    context_length: int = 77
    vocab_size: int = 49408
    hf_tokenizer_name: Optional[str] = None
    tokenizer_kwargs: Optional[dict] = None

    width: int = 512
    heads: int = 8
    layers: int = 12
    mlp_ratio: float = 4.0
    ls_init_value: Optional[float] = None  # layer scale initial value
    embed_cls: bool = False
    pad_id: int = 0
    no_causal_mask: bool = False  # disable causal masking
    final_ln_after_pool: bool = False  # apply final LayerNorm after pooling
    pool_type: str = 'argmax'
    proj_bias: bool = False
    output_tokens: bool = False
<<<<<<< HEAD
    text_mask: str = 'first' # default first truncate in bpe_tokenizer
    final_layernorm: bool = True
=======
    act_kwargs: dict = None
    norm_kwargs: dict = None

    # HuggingFace specific text tower config
    hf_model_name: Optional[str] = None
    hf_model_pretrained: bool = True
    hf_proj_type: str = 'mlp'
    hf_pooler_type: str = 'mean_pooler'  # attentional pooling for HF models
>>>>>>> 73fa7f03


def get_cast_dtype(precision: str):
    cast_dtype = None
    if precision == 'bf16':
        cast_dtype = torch.bfloat16
    elif precision == 'fp16':
        cast_dtype = torch.float16
    return cast_dtype


def get_input_dtype(precision: str):
    input_dtype = None
    if precision in ('bf16', 'pure_bf16'):
        input_dtype = torch.bfloat16
    elif precision in ('fp16', 'pure_fp16'):
        input_dtype = torch.float16
    return input_dtype


def _build_vision_tower(
        embed_dim: int,
        vision_cfg: CLIPVisionCfg,
        quick_gelu: bool = False,
        cast_dtype: Optional[torch.dtype] = None
):
    if isinstance(vision_cfg, dict):
        vision_cfg = CLIPVisionCfg(**vision_cfg)

    # OpenAI models are pretrained w/ QuickGELU but native nn.GELU is both faster and more
    # memory efficient in recent PyTorch releases (>= 1.10).
    # NOTE: timm models always use native GELU regardless of quick_gelu flag.
    act_layer = QuickGELU if quick_gelu else nn.GELU

    if vision_cfg.timm_model_name:
        visual = TimmModel(
            vision_cfg.timm_model_name,
            pretrained=vision_cfg.timm_model_pretrained,
            pool=vision_cfg.timm_pool,
            proj=vision_cfg.timm_proj,
            proj_bias=vision_cfg.timm_proj_bias,
            drop=vision_cfg.timm_drop,
            drop_path=vision_cfg.timm_drop_path,
            patch_drop=vision_cfg.patch_dropout if vision_cfg.patch_dropout > 0 else None,
            embed_dim=embed_dim,
            image_size=vision_cfg.image_size,
        )
    elif isinstance(vision_cfg.layers, (tuple, list)):
        vision_heads = vision_cfg.width * 32 // vision_cfg.head_width
        visual = ModifiedResNet(
            layers=vision_cfg.layers,
            output_dim=embed_dim,
            heads=vision_heads,
            image_size=vision_cfg.image_size,
            width=vision_cfg.width,
        )
    else:
        vision_heads = vision_cfg.width // vision_cfg.head_width
        norm_layer = LayerNormFp32 if cast_dtype in (torch.float16, torch.bfloat16) else LayerNorm
        if vision_cfg.norm_kwargs:
            norm_layer = partial(norm_layer, **vision_cfg.norm_kwargs)
        if vision_cfg.act_kwargs is not None:
            act_layer = partial(act_layer, **vision_cfg.act_kwargs)

        visual = VisionTransformer(
            image_size=vision_cfg.image_size,
            patch_size=vision_cfg.patch_size,
            width=vision_cfg.width,
            layers=vision_cfg.layers,
            heads=vision_heads,
            mlp_ratio=vision_cfg.mlp_ratio,
            ls_init_value=vision_cfg.ls_init_value,
            patch_dropout=vision_cfg.patch_dropout,
            attentional_pool=vision_cfg.attentional_pool,
            attn_pooler_queries=vision_cfg.attn_pooler_queries,
            attn_pooler_heads=vision_cfg.attn_pooler_heads,
            pos_embed_type=vision_cfg.pos_embed_type,
            no_ln_pre=vision_cfg.no_ln_pre,
            final_ln_after_pool=vision_cfg.final_ln_after_pool,
            pool_type=vision_cfg.pool_type,
            output_tokens=vision_cfg.output_tokens,
            output_dim=embed_dim,
            act_layer=act_layer,
            norm_layer=norm_layer,
            final_layernorm=vision_cfg.final_layernorm,
        )

    return visual


def _build_text_tower(
        embed_dim: int,
        text_cfg: CLIPTextCfg,
        quick_gelu: bool = False,
        cast_dtype: Optional[torch.dtype] = None,
):
    if isinstance(text_cfg, dict):
        text_cfg = CLIPTextCfg(**text_cfg)

    if text_cfg.hf_model_name:
        text = HFTextEncoder(
            text_cfg.hf_model_name,
            output_dim=embed_dim,
            proj_type=text_cfg.hf_proj_type,
            pooler_type=text_cfg.hf_pooler_type,
            pretrained=text_cfg.hf_model_pretrained,
            output_tokens=text_cfg.output_tokens,
        )
    else:
        act_layer = QuickGELU if quick_gelu else nn.GELU
        norm_layer = LayerNormFp32 if cast_dtype in (torch.float16, torch.bfloat16) else LayerNorm
        if text_cfg.norm_kwargs:
            norm_layer = partial(norm_layer, **text_cfg.norm_kwargs)
        if text_cfg.act_kwargs is not None:
            act_layer = partial(act_layer, **text_cfg.act_kwargs)

        text = TextTransformer(
            context_length=text_cfg.context_length,
            vocab_size=text_cfg.vocab_size,
            width=text_cfg.width,
            heads=text_cfg.heads,
            layers=text_cfg.layers,
            mlp_ratio=text_cfg.mlp_ratio,
            ls_init_value=text_cfg.ls_init_value,
            output_dim=embed_dim,
            embed_cls=text_cfg.embed_cls,
            no_causal_mask=text_cfg.no_causal_mask,
            pad_id=text_cfg.pad_id,
            pool_type=text_cfg.pool_type,
            proj_bias=text_cfg.proj_bias,
            output_tokens=text_cfg.output_tokens,
            act_layer=act_layer,
            norm_layer=norm_layer,
            final_layernorm=text_cfg.final_layernorm,
        )
    return text


class CLIP(nn.Module):
    output_dict: torch.jit.Final[bool]

    def __init__(
            self,
            embed_dim: int,
            vision_cfg: CLIPVisionCfg,
            text_cfg: CLIPTextCfg,
            quick_gelu: bool = False,
            init_logit_scale: float = np.log(1 / 0.07),
            init_logit_bias: Optional[float] = None,
            geometry: str = 'clip',
            cast_dtype: Optional[torch.dtype] = None,
            output_dict: bool = False,
    ):
        super().__init__()
        self.output_dict = output_dict

        self.visual = _build_vision_tower(embed_dim, vision_cfg, quick_gelu, cast_dtype)

        text = _build_text_tower(embed_dim, text_cfg, quick_gelu, cast_dtype)
        self.transformer = text.transformer
        self.context_length = text.context_length
        self.vocab_size = text.vocab_size
        self.token_embedding = text.token_embedding
        self.positional_embedding = text.positional_embedding
        self.ln_final = text.ln_final
        self.text_projection = text.text_projection
        self.text_pool_type = text.pool_type
        self.register_buffer('attn_mask', text.attn_mask, persistent=False)
        self.logit_scale = nn.Parameter(torch.ones([]) * init_logit_scale)
        if init_logit_bias is not None:
            self.logit_bias = nn.Parameter(torch.ones([]) * init_logit_bias)
        else:
            self.logit_bias = None
        self.geometry = geometry
        self.normalize = geometry in ('elliptic', 'clip')
        self.dim_scale = np.sqrt(1 / embed_dim)
        if geometry.startswith('hyperbolic'):
            self.alpha_img = nn.Parameter(np.log(self.dim_scale) * torch.ones([]))
            self.alpha_txt = nn.Parameter(np.log(self.dim_scale) * torch.ones([]))
            self.curvature = nn.Parameter(torch.zeros([]))

    def lock_image_tower(self, unlocked_groups=0, freeze_bn_stats=False):
        # lock image tower as per LiT - https://arxiv.org/abs/2111.07991
        self.visual.lock(unlocked_groups=unlocked_groups, freeze_bn_stats=freeze_bn_stats)

    @torch.jit.ignore
    def set_grad_checkpointing(self, enable=True):
        self.visual.set_grad_checkpointing(enable)
        self.transformer.grad_checkpointing = enable

    def encode_image(self, image, normalize: bool = False):
        features = self.visual(image)
        return F.normalize(features, dim=-1) if normalize else features

    def encode_text(self, text, normalize: bool = False):
        cast_dtype = self.transformer.get_cast_dtype()

        x = self.token_embedding(text).to(cast_dtype)  # [batch_size, n_ctx, d_model]

        x = x + self.positional_embedding.to(cast_dtype)
        x = x.permute(1, 0, 2)  # NLD -> LND
        x = self.transformer(x, attn_mask=self.attn_mask)
        x = x.permute(1, 0, 2)  # LND -> NLD
        x = self.ln_final(x)  # [batch_size, n_ctx, transformer.width]
        x, _ = text_global_pool(x, text, self.text_pool_type)
        if self.text_projection is not None:
            if isinstance(self.text_projection, nn.Linear):
                x = self.text_projection(x)
            else:
                x = x @ self.text_projection

        return F.normalize(x, dim=-1) if normalize else x

    def get_logits(self, image, text):
        image_features = self.encode_image(image, normalize=True)
        text_features = self.encode_text(text, normalize=True)
        image_logits = self.logit_scale.exp() * image_features @ text_features.T
        if self.logit_bias is not None:
            image_logits += self.logit_bias
        text_logits = image_logits.T
        return image_logits, text_logits

    def forward(
            self,
            image: Optional[torch.Tensor] = None,
            text: Optional[torch.Tensor] = None,
    ):
        logit_scale = self.logit_scale.exp()
        logit_bias = self.logit_bias
        curvature = None

        if self.geometry.startswith('euclidean'):
            dim_scale_img = dim_scale_txt = self.dim_scale
        elif self.geometry.startswith('hyperbolic'):
            dim_scale_img = self.alpha_img.exp()
            dim_scale_txt = self.alpha_txt.exp()
            curvature = torch.clamp(self.curvature.exp(), min=0.1, max=10.)
        else:
            dim_scale_img = dim_scale_txt = 1.
            
        image_features = dim_scale_img * self.encode_image(image, normalize=self.normalize) if image is not None else None
        text_features = dim_scale_txt * self.encode_text(text, normalize=self.normalize) if text is not None else None

        if self.output_dict:
            return {
                "image_features": image_features,
                "text_features": text_features,
                "logit_scale": logit_scale,
                "logit_bias": logit_bias,
                "curvature": curvature,
            }
        return image_features, text_features, logit_scale, logit_bias, curvature


class CustomTextCLIP(nn.Module):
    output_dict: torch.jit.Final[bool]

    def __init__(
            self,
            embed_dim: int,
            vision_cfg: CLIPVisionCfg,
            text_cfg: CLIPTextCfg,
            quick_gelu: bool = False,
            init_logit_scale: float = np.log(1 / 0.07),
            init_logit_bias: Optional[float] = None,
            geometry: str = 'clip',
            cast_dtype: Optional[torch.dtype] = None,
            output_dict: bool = False,
    ):
        super().__init__()
        self.output_dict = output_dict
        self.visual = _build_vision_tower(embed_dim, vision_cfg, quick_gelu, cast_dtype)
        self.text = _build_text_tower(embed_dim, text_cfg, quick_gelu, cast_dtype)
        self.context_length = self.text.context_length
        self.vocab_size = self.text.vocab_size
        self.logit_scale = nn.Parameter(torch.ones([]) * init_logit_scale)
        if init_logit_bias is not None:
            self.logit_bias = nn.Parameter(torch.ones([]) * init_logit_bias)
        else:
            self.logit_bias = None
        self.geometry = geometry
        self.normalize = geometry in ('elliptic', 'clip')
        self.dim_scale = np.sqrt(1 / embed_dim)
        if geometry.startswith('hyperbolic'):
            self.alpha_img = nn.Parameter(np.log(self.dim_scale) * torch.ones([]))
            self.alpha_txt = nn.Parameter(np.log(self.dim_scale) * torch.ones([]))
            self.curvature = nn.Parameter(torch.zeros([]))

    def lock_image_tower(self, unlocked_groups=0, freeze_bn_stats=False):
        # lock image tower as per LiT - https://arxiv.org/abs/2111.07991
        self.visual.lock(unlocked_groups=unlocked_groups, freeze_bn_stats=freeze_bn_stats)

    def lock_text_tower(self, unlocked_layers: int = 0, freeze_layer_norm: bool = True):
        self.text.lock(unlocked_layers, freeze_layer_norm)

    @torch.jit.ignore
    def set_grad_checkpointing(self, enable=True):
        self.visual.set_grad_checkpointing(enable)
        self.text.set_grad_checkpointing(enable)

    def encode_image(self, image, normalize: bool = False):
        features = self.visual(image)
        return F.normalize(features, dim=-1) if normalize else features

    def encode_text(self, text, normalize: bool = False):
        features = self.text(text)
        return F.normalize(features, dim=-1) if normalize else features

    def get_logits(self, image, text):
        image_features = self.encode_image(image, normalize=True)
        text_features = self.encode_text(text, normalize=True)
        image_logits = self.logit_scale.exp() * image_features @ text_features.T
        if self.logit_bias is not None:
            image_logits += self.logit_bias
        text_logits = image_logits.T
        return image_logits, text_logits

    def forward(
            self,
            image: Optional[torch.Tensor] = None,
            text: Optional[torch.Tensor] = None,
    ):
        logit_scale = self.logit_scale.exp()
        logit_bias = self.logit_bias
        curvature = None

        if self.geometry.startswith('euclidean'):
            dim_scale_img = dim_scale_txt = self.dim_scale
        elif self.geometry.startswith('hyperbolic'):
            dim_scale_img = self.alpha_img.exp()
            dim_scale_txt = self.alpha_txt.exp()
            curvature = torch.clamp(self.curvature.exp(), min=0.1, max=10.)
        else:
            dim_scale_img = dim_scale_txt = 1.
            
        image_features = dim_scale_img * self.encode_image(image, normalize=self.normalize) if image is not None else None
        text_features = dim_scale_txt * self.encode_text(text, normalize=self.normalize) if text is not None else None

        if self.output_dict:
            return {
                "image_features": image_features,
                "text_features": text_features,
                "logit_scale": logit_scale,
                "logit_bias": logit_bias,
                "curvature": curvature,
            }
        return image_features, text_features, logit_scale, logit_bias, curvature


def convert_weights_to_lp(model: nn.Module, dtype=torch.float16):
    """Convert applicable model parameters to low-precision (bf16 or fp16)"""

    def _convert_weights(l):
        if isinstance(l, (nn.Conv1d, nn.Conv2d, nn.Linear)):
            l.weight.data = l.weight.data.to(dtype)
            if l.bias is not None:
                l.bias.data = l.bias.data.to(dtype)

        if isinstance(l, (nn.MultiheadAttention, Attention)):
            for attr in [*[f"{s}_proj_weight" for s in ["in", "q", "k", "v"]], "in_proj_bias", "bias_k", "bias_v"]:
                tensor = getattr(l, attr)
                if tensor is not None:
                    tensor.data = tensor.data.to(dtype)

        if isinstance(l, (CLIP, TextTransformer)):
            # convert text nn.Parameter projections
            attr = getattr(l, "text_projection", None)
            if attr is not None:
                attr.data = attr.data.to(dtype)

        if isinstance(l, VisionTransformer):
            # convert vision nn.Parameter projections
            attr = getattr(l, "proj", None)
            if attr is not None:
                attr.data = attr.data.to(dtype)

    model.apply(_convert_weights)


convert_weights_to_fp16 = convert_weights_to_lp  # backwards compat


# used to maintain checkpoint compatibility
def convert_to_custom_text_state_dict(state_dict: dict):
    if 'text_projection' in state_dict:
        # old format state_dict, move text tower -> .text
        new_state_dict = {}
        for k, v in state_dict.items():
            if any(k.startswith(p) for p in (
                'text_projection',
                'positional_embedding',
                'token_embedding',
                'transformer',
                'ln_final',
            )):
                k = 'text.' + k
            new_state_dict[k] = v
        return new_state_dict
    return state_dict


def build_model_from_openai_state_dict(
        state_dict: dict,
        quick_gelu=True,
        cast_dtype=torch.float16,
):
    vit = "visual.proj" in state_dict

    if vit:
        vision_width = state_dict["visual.conv1.weight"].shape[0]
        vision_layers = len(
            [k for k in state_dict.keys() if k.startswith("visual.") and k.endswith(".attn.in_proj_weight")])
        vision_patch_size = state_dict["visual.conv1.weight"].shape[-1]
        grid_size = round((state_dict["visual.positional_embedding"].shape[0] - 1) ** 0.5)
        image_size = vision_patch_size * grid_size
    else:
        counts: list = [
            len(set(k.split(".")[2] for k in state_dict if k.startswith(f"visual.layer{b}"))) for b in [1, 2, 3, 4]]
        vision_layers = tuple(counts)
        vision_width = state_dict["visual.layer1.0.conv1.weight"].shape[0]
        output_width = round((state_dict["visual.attnpool.positional_embedding"].shape[0] - 1) ** 0.5)
        vision_patch_size = None
        assert output_width ** 2 + 1 == state_dict["visual.attnpool.positional_embedding"].shape[0]
        image_size = output_width * 32

    embed_dim = state_dict["text_projection"].shape[1]
    context_length = state_dict["positional_embedding"].shape[0]
    vocab_size = state_dict["token_embedding.weight"].shape[0]
    transformer_width = state_dict["ln_final.weight"].shape[0]
    transformer_heads = transformer_width // 64
    transformer_layers = len(set(k.split(".")[2] for k in state_dict if k.startswith(f"transformer.resblocks")))

    vision_cfg = CLIPVisionCfg(
        layers=vision_layers,
        width=vision_width,
        patch_size=vision_patch_size,
        image_size=image_size,
    )
    text_cfg = CLIPTextCfg(
        context_length=context_length,
        vocab_size=vocab_size,
        width=transformer_width,
        heads=transformer_heads,
        layers=transformer_layers,
    )
    model = CLIP(
        embed_dim,
        vision_cfg=vision_cfg,
        text_cfg=text_cfg,
        quick_gelu=quick_gelu,  # OpenAI models were trained with QuickGELU
        cast_dtype=cast_dtype,
    )

    for key in ["input_resolution", "context_length", "vocab_size"]:
        state_dict.pop(key, None)
    convert_weights_to_fp16(model)  # OpenAI state dicts are partially converted to float16
    model.load_state_dict(state_dict)
    return model.eval()


def trace_model(model, batch_size=256, device=torch.device('cpu')):
    model.eval()
    image_size = model.visual.image_size
    example_images = torch.ones((batch_size, 3, image_size, image_size), device=device)
    example_text = torch.zeros((batch_size, model.context_length), dtype=torch.int, device=device)
    model = torch.jit.trace_module(
        model,
        inputs=dict(
            forward=(example_images, example_text),
            encode_text=(example_text,),
            encode_image=(example_images,)
        ))
    model.visual.image_size = image_size
    return model


def resize_pos_embed(state_dict, model, interpolation: str = 'bicubic', antialias: bool = True):
    # Rescale the grid of position embeddings when loading from state_dict
    old_pos_embed = state_dict.get('visual.positional_embedding', None)
    if old_pos_embed is None or not hasattr(model.visual, 'grid_size'):
        return
    grid_size = to_2tuple(model.visual.grid_size)
    extra_tokens = 1  # FIXME detect different token configs (ie no class token, or more)
    new_seq_len = grid_size[0] * grid_size[1] + extra_tokens
    if new_seq_len == old_pos_embed.shape[0]:
        return

    if extra_tokens:
        pos_emb_tok, pos_emb_img = old_pos_embed[:extra_tokens], old_pos_embed[extra_tokens:]
    else:
        pos_emb_tok, pos_emb_img = None, old_pos_embed
    old_grid_size = to_2tuple(int(math.sqrt(len(pos_emb_img))))

    logging.info('Resizing position embedding grid-size from %s to %s', old_grid_size, grid_size)
    pos_emb_img = pos_emb_img.reshape(1, old_grid_size[0], old_grid_size[1], -1).permute(0, 3, 1, 2)
    pos_emb_img = F.interpolate(
        pos_emb_img,
        size=grid_size,
        mode=interpolation,
        antialias=antialias,
        align_corners=False,
    )
    pos_emb_img = pos_emb_img.permute(0, 2, 3, 1).reshape(1, grid_size[0] * grid_size[1], -1)[0]
    if pos_emb_tok is not None:
        new_pos_embed = torch.cat([pos_emb_tok, pos_emb_img], dim=0)
    else:
        new_pos_embed = pos_emb_img
    state_dict['visual.positional_embedding'] = new_pos_embed


def resize_text_pos_embed(state_dict, model, interpolation: str = 'linear', antialias: bool = False):
    old_pos_embed = state_dict.get('positional_embedding', None)
    if old_pos_embed is None:
        return
    # FIXME add support for text cls_token
    model_pos_embed = getattr(model, 'positional_embedding', None)
    if model_pos_embed is None:
        model_pos_embed = getattr(model.text, 'positional_embedding', None)

    old_num_pos = old_pos_embed.shape[0]
    old_width = old_pos_embed.shape[1]
    num_pos = model_pos_embed.shape[0]
    width = model_pos_embed.shape[1]
    assert old_width == width, 'text pos_embed width changed!'
    if old_num_pos == num_pos:
        return

    logging.info('Resizing text position embedding num_pos from %s to %s', old_num_pos, num_pos)
    old_pos_embed = old_pos_embed.reshape(1, old_num_pos, old_width).permute(0, 2, 1)
    old_pos_embed = F.interpolate(
        old_pos_embed,
        size=num_pos,
        mode=interpolation,
        antialias=antialias,
        align_corners=False,
    )
    old_pos_embed = old_pos_embed.permute(0, 2, 1)[0]
    new_pos_embed = old_pos_embed

    state_dict['positional_embedding'] = new_pos_embed


def get_model_preprocess_cfg(model):
    module = getattr(model, 'visual', model)
    preprocess_cfg = getattr(module, 'preprocess_cfg', {})
    if not preprocess_cfg:
        # use separate legacy attributes if preprocess_cfg dict not found
        size = getattr(module, 'image_size')
        if size is not None:
            preprocess_cfg['size'] = size
        mean = getattr(module, 'image_mean', None)
        if mean is not None:
            preprocess_cfg['mean'] = mean
        std = getattr(module, 'image_std', None)
        if std is not None:
            preprocess_cfg['std'] = std
    return preprocess_cfg


def set_model_preprocess_cfg(model, preprocess_cfg: Dict[str, Any]):
    module = getattr(model, 'visual', model)
    module.image_mean = preprocess_cfg['mean']  # legacy attribute, keeping for bwd compat
    module.image_std = preprocess_cfg['std']  # legacy attribute, keeping for bwd compat
    module.preprocess_cfg = copy.deepcopy(preprocess_cfg)  # new attr, package all pp cfg as dict


def get_model_tokenize_cfg(model):
    module = getattr(model, 'text', model)
    cfg = {}
    context_length = getattr(module, 'context_length', None)
    if context_length is not None:
        cfg['context_length'] = context_length
    vocab_size = getattr(module, 'vocab_size', None)
    if vocab_size is not None:
        cfg['vocab_size'] = vocab_size
    return cfg<|MERGE_RESOLUTION|>--- conflicted
+++ resolved
@@ -16,6 +16,7 @@
 from functools import partial
 
 from .hf_model import HFTextEncoder
+from .loss import METRICS
 from .modified_resnet import ModifiedResNet
 from .timm_model import TimmModel
 from .transformer import LayerNormFp32, LayerNorm, QuickGELU, Attention, VisionTransformer, TextTransformer,\
@@ -74,19 +75,15 @@
     pool_type: str = 'argmax'
     proj_bias: bool = False
     output_tokens: bool = False
-<<<<<<< HEAD
-    text_mask: str = 'first' # default first truncate in bpe_tokenizer
-    final_layernorm: bool = True
-=======
     act_kwargs: dict = None
     norm_kwargs: dict = None
+    final_layernorm: bool = True
 
     # HuggingFace specific text tower config
     hf_model_name: Optional[str] = None
     hf_model_pretrained: bool = True
     hf_proj_type: str = 'mlp'
     hf_pooler_type: str = 'mean_pooler'  # attentional pooling for HF models
->>>>>>> 73fa7f03
 
 
 def get_cast_dtype(precision: str):
@@ -301,9 +298,11 @@
         return F.normalize(x, dim=-1) if normalize else x
 
     def get_logits(self, image, text):
-        image_features = self.encode_image(image, normalize=True)
-        text_features = self.encode_text(text, normalize=True)
-        image_logits = self.logit_scale.exp() * image_features @ text_features.T
+        output = self.forward(image, text)
+        if self.output_dict:
+            output = output.values()
+        image_features, text_features, logit_scale, _, curvature = output
+        image_logits = logit_scale * METRICS[self.geometry](image_features, text_features, curvature)
         if self.logit_bias is not None:
             image_logits += self.logit_bias
         text_logits = image_logits.T
@@ -396,9 +395,11 @@
         return F.normalize(features, dim=-1) if normalize else features
 
     def get_logits(self, image, text):
-        image_features = self.encode_image(image, normalize=True)
-        text_features = self.encode_text(text, normalize=True)
-        image_logits = self.logit_scale.exp() * image_features @ text_features.T
+        output = self.forward(image, text)
+        if self.output_dict:
+            output = output.values()
+        image_features, text_features, logit_scale, _, curvature = output
+        image_logits = logit_scale * METRICS[self.geometry](image_features, text_features, curvature)
         if self.logit_bias is not None:
             image_logits += self.logit_bias
         text_logits = image_logits.T
